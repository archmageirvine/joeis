--- conflicted
+++ resolved
@@ -1548,9 +1548,6 @@
 A038774 Cycle lengths of the permutation that converts the forest of depth-first planar planted binary trees into breadth-first representation.
 A038775 a[n] is the number of cycles of the permutation that converts forest[n] of depth-first planar planted binary trees into breadth-first representation
 A038776 The sequence a[1] to a[ cat[n] ] is the permutation that converts forest[n] of depth-first planar planted binary trees into breadth-first representation
-<<<<<<< HEAD
 A038837 Solutions to HAKMEM Problem 45
 A038839 In A038837 but not A038838.
-=======
-A038842 Primes which when converted to base 36 make English words.
->>>>>>> 27f1002d
+A038842 Primes which when converted to base 36 make English words.