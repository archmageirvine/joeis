--- conflicted
+++ resolved
@@ -88,15 +88,7 @@
 	 * Set the stabiliser data of the lattice L to S / SI; the reference count of S is incremented.
 	 */
 	static void lattice_setStabiliser(lattice L, PermGrp S, int SI) {
-<<<<<<< HEAD
-		if (VERBOSE) {
-			System.out.println("SAI: lattice_setStabiliser " + S.mN);
-			//new Throwable().printStackTrace();
-		}
-		L.S = PermGrp.incRef(S);
-=======
 		L.S = S;
->>>>>>> a54f689b
 		L.SI = SI;
 	}
 
@@ -105,11 +97,7 @@
 	 * Decrement the reference count for the stabiliser of *L.
 	 */
 	static void lattice_clearStabiliser(lattice L) {
-<<<<<<< HEAD
-		PermGrp.delete(L.S);
-=======
     //PermGrp.permgrp_delete(L.S);
->>>>>>> a54f689b
 	}
 
 
@@ -591,11 +579,7 @@
 		}
 		System.out.println("]");
 		System.out.printf("stabiliser [%d]:\n", L.S.mN);
-<<<<<<< HEAD
-		PermGrp.permgrp_printGenerators(L.S, 0);
-=======
 		PermGrp.printGenerators(L.S, 0);
->>>>>>> a54f689b
 		final int[] SI = {L.SI};
 		final int[] ii = {i};
 		while (Utils.extractLSB32(SI, ii)) {
@@ -612,14 +596,8 @@
 		PermGrp S;
 
 		S = new PermGrp();
-<<<<<<< HEAD
-		PermGrp.init(S, 0);
-		lattice_fromString(L, 2, "1", S, 0);
-		PermGrp.delete(S);
-=======
 		lattice_fromString(L, 2, "1", S, 0);
 		//PermGrp.permgrp_delete(S);
->>>>>>> a54f689b
 		return L;
 	}
 
@@ -632,16 +610,9 @@
 			L.up[i] = L.lo[i] = (int) BIT(i);
 		}
 		final PermGrp S = new PermGrp();
-<<<<<<< HEAD
-		PermGrp.init(S, 0);
-		final int SI = (1 << k) - 2;  /* bits 1,..,(k-1) set */
-		lattice_setStabiliser(L, S, SI);
-		PermGrp.delete(S);
-=======
 		final int SI = (1 << k) - 2;  /* bits 1,..,(k-1) set */
 		lattice_setStabiliser(L, S, SI);
     //PermGrp.permgrp_delete(S);
->>>>>>> a54f689b
 		L.lev[0] = 0;
 		L.lev[1] = (byte) k;
 		L.n = (byte) k;
