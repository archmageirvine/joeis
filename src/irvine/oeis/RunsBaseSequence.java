--- conflicted
+++ resolved
@@ -43,7 +43,7 @@
 
   /**
    * Ensure that the current number has at least a specified number of digits.
-   * @param width number of required digits
+   * @param len width number of required digits
    * @param base represent the number in this base
    */
   protected Z ensureWidth(int len, int base) {
@@ -180,12 +180,8 @@
     while (loopCheck > 0) {
       mK = mK.add(Z.ONE);
       if (isOk()) {
-<<<<<<< HEAD
         --loopCheck;
         break;
-=======
-        loopCheck = -1;
->>>>>>> 34c8bc14
       }
       loopCheck --;
     } // while busy
