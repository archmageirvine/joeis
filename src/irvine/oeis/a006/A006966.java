--- conflicted
+++ resolved
@@ -45,11 +45,7 @@
   /*
    * Initialise global bitmaps to size n.
    */
-<<<<<<< HEAD
-  private static void bitmapInit(long N) {
-=======
   private static void bitmapInit(long n) {
->>>>>>> a54f689b
     long bits, a1, b1, a2, b2;
 
     bits = Utils.BITSPERFLAGS64;
@@ -82,11 +78,7 @@
     Benes.initSmall();
   }
   final Globals mGlobals = new Globals();
-<<<<<<< HEAD
-  final lattice mL = lattice.lattice_init_2();
-=======
   final lattice mLattice = lattice.lattice_init_2();
->>>>>>> a54f689b
 
   @Override
   public Z next() {
@@ -94,14 +86,8 @@
       return Z.ONE;
     }
     bitmapInit(mN);
-<<<<<<< HEAD
-    final lattEnum e = lattEnum.lattEnum_Count_create(mL, mN, 3, mGlobals);
-    lattEnum.lattEnum_doEnumeration(e);
-    return Z.valueOf(lattEnum.lattEnum_getLatticeCount(e));
-=======
     final lattEnum E = lattEnum.lattEnum_Count_create(mLattice, mN, 3, mGlobals);
     lattEnum.lattEnum_doEnumeration(E);
     return Z.valueOf(lattEnum.lattEnum_getLatticeCount(E));
->>>>>>> a54f689b
   }
 }